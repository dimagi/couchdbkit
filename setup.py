--- conflicted
+++ resolved
@@ -51,16 +51,11 @@
 
     zip_safe = False,
 
-<<<<<<< HEAD
     install_requires = [
-        'restkit>=3.3',
+        'restkit>=4.2.2',
         'jsonobject>=0.2.0',
     ],
-    
-=======
-    install_requires = [ 'restkit>=4.2.2' ],
 
->>>>>>> c8e58dd5
     entry_points="""
     [couchdbkit.consumers]
     sync=couchdbkit.consumer.sync:SyncConsumer
