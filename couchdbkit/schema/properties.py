# -*- coding: utf-8 -
#
# This file is part of couchdbkit released under the MIT license.
# See the NOTICE for more information.
import functools
from jsonobject.properties import *
from jsonobject.base import DefaultProperty
from jsonobject.convert import (
    ALLOWED_PROPERTY_TYPES,
    MAP_TYPES_PROPERTIES,
    value_to_python,
    value_to_property
)

StringListProperty = functools.partial(ListProperty, unicode)


<<<<<<< HEAD
class Property(DefaultProperty):
    def wrap(self, obj):
        try:
            return self.to_python(obj)
        except NotImplementedError:
            return super(Property, self).wrap(obj)

    def unwrap(self, obj):
        try:
            return obj, self.to_json(obj)
        except NotImplementedError:
            return super(Property, self).unwrap(obj)

    def to_python(self, value):
        raise NotImplementedError()

    def to_json(self, value):
        raise NotImplementedError()
=======
try:
    from collections import MutableSet, Iterable

    def is_iterable(c):
        return isinstance(c, Iterable)

    support_setproperty = True
except ImportError:
    support_setproperty = False

from couchdbkit.exceptions import BadValueError

__all__ = ['ALLOWED_PROPERTY_TYPES', 'Property', 'StringProperty',
        'IntegerProperty', 'DecimalProperty', 'BooleanProperty',
        'FloatProperty', 'DateTimeProperty', 'DateProperty',
        'TimeProperty', 'DictProperty', 'StringDictProperty',
        'ListProperty', 'StringListProperty',
        'dict_to_json', 'list_to_json',
        'value_to_json', 'MAP_TYPES_PROPERTIES', 'value_to_python',
        'dict_to_python', 'list_to_python', 'convert_property',
        'value_to_property', 'LazyDict', 'LazyList']

if support_setproperty:
    __all__ += ['SetProperty', 'LazySet']

ALLOWED_PROPERTY_TYPES = set([
    basestring,
    str,
    unicode,
    bool,
    int,
    long,
    float,
    datetime.datetime,
    datetime.date,
    datetime.time,
    decimal.Decimal,
    dict,
    list,
    set,
    type(None)
])

re_date = re.compile('^(\d{4})\D?(0[1-9]|1[0-2])\D?([12]\d|0[1-9]|3[01])$')
re_time = re.compile('^([01]\d|2[0-3])\D?([0-5]\d)\D?([0-5]\d)?\D?(\d{3})?$')
re_datetime = re.compile('^(\d{4})\D?(0[1-9]|1[0-2])\D?([12]\d|0[1-9]|3[01])(\D?([01]\d|2[0-3])\D?([0-5]\d)\D?([0-5]\d)?\D?(\d{3})?([zZ]|([\+-])([01]\d|2[0-3])\D?([0-5]\d)?)?)?$')
re_decimal = re.compile('^(\d+)\.(\d+)$')

class Property(object):
    """ Property base which all other properties
    inherit."""
    creation_counter = 0

    def __init__(self, verbose_name=None, name=None,
            default=None, required=False, validators=None,
            choices=None):
        """ Default constructor for a property.

        :param verbose_name: str, verbose name of field, could
                be use for description
        :param name: str, name of field
        :param default: default value
        :param required: True if field is required, default is False
        :param validators: list of callable or callable, field validators
        function that are executed when document is saved.
        """
        self.verbose_name = verbose_name
        self.name = name
        self.default = default
        self.required = required
        self.validators = validators
        self.choices = choices
        self.creation_counter = Property.creation_counter
        Property.creation_counter += 1

    def __property_config__(self, document_class, property_name):
        self.document_class = document_class
        if self.name is None:
            self.name = property_name

    def __property_init__(self, document_instance, value):
        """ method used to set value of the property when
        we create the document. Don't check required. """
        if value is not None:
            value = self.to_json(self.validate(value, required=False))
        document_instance._doc[self.name] = value

    def __get__(self, document_instance, document_class):
        if document_instance is None:
            return self

        value = document_instance._doc.get(self.name)
        if value is not None:
            value = self._to_python(value)

        return value

    def __set__(self, document_instance, value):
        value = self.validate(value, required=False)
        document_instance._doc[self.name] = self._to_json(value)

    def __delete__(self, document_instance):
        pass

    def default_value(self):
        """ return default value """

        default = self.default
        if callable(default):
            default = default()
        return default

    def validate(self, value, required=True):
        """ validate value """
        if required and self.empty(value):
            if self.required:
                raise BadValueError("Property %s is required." % self.name)
        else:
            if self.choices and value is not None:
                if isinstance(self.choices, list):      choice_list = self.choices
                if isinstance(self.choices, dict):      choice_list = self.choices.keys()
                if isinstance(self.choices, tuple):     choice_list = [key for (key, name) in self.choices]

                if value not in choice_list:
                    raise BadValueError('Property %s is %r; must be one of %r' % (
                        self.name, value, choice_list))
        if self.validators:
            if isinstance(self.validators, (list, tuple,)):
                for validator in self.validators:
                    if callable(validator):
                        validator(value)
            elif callable(self.validators):
                self.validators(value)
        return value

    def empty(self, value):
        """ test if value is empty """
        return (not value and value != 0) or value is None

    def _to_python(self, value):
        if value == None:
            return value
        return self.to_python(value)

    def _to_json(self, value):
        if value == None:
            return value
        return self.to_json(value)

    def to_python(self, value):
        """ convert to python type """
        return unicode(value)

    def to_json(self, value):
        """ convert to json, Converted value is saved in couchdb. """
        return self.to_python(value)

    data_type = None

class StringProperty(Property):
    """ string property str or unicode property

    *Value type*: unicode
    """

    to_python = unicode

    def validate(self, value, required=True):
        value = super(StringProperty, self).validate(value,
                required=required)

        if value is None:
            return value

        if not isinstance(value, basestring):
            raise BadValueError(
                'Property %s must be unicode or str instance, not a %s' % (self.name, type(value).__name__))
        return value

    data_type = unicode

class IntegerProperty(Property):
    """ Integer property. map to int

    *Value type*: int
    """
    to_python = int

    def empty(self, value):
        return value is None

    def validate(self, value, required=True):
        value = super(IntegerProperty, self).validate(value,
                required=required)

        if value is None:
            return value

        if value is not None and not isinstance(value, (int, long,)):
            raise BadValueError(
                'Property %s must be %s or long instance, not a %s'
                % (self.name, type(self.data_type).__name__,
                    type(value).__name__))

        return value

    data_type = int
LongProperty = IntegerProperty

class FloatProperty(Property):
    """ Float property, map to python float

    *Value type*: float
    """
    to_python = float
    data_type = float

    def validate(self, value, required=True):
        value = super(FloatProperty, self).validate(value,
                required=required)

        if value is None:
            return value

        if not isinstance(value, float):
            raise BadValueError(
                'Property %s must be float instance, not a %s'
                % (self.name, type(value).__name__))

        return value
Number = FloatProperty

class BooleanProperty(Property):
    """ Boolean property, map to python bool

    *ValueType*: bool
    """
    to_python = bool
    data_type = bool

    def validate(self, value, required=True):
        value = super(BooleanProperty, self).validate(value,
                required=required)

        if value is None:
            return value

        if value is not None and not isinstance(value, bool):
            raise BadValueError(
                'Property %s must be bool instance, not a %s'
                % (self.name, type(value).__name__))

        return value

    def empty(self, value):
        """test if boolean is empty"""
        return value is None

class DecimalProperty(Property):
    """ Decimal property, map to Decimal python object

    *ValueType*: decimal.Decimal
    """
    data_type = decimal.Decimal

    def to_python(self, value):
        return decimal.Decimal(value)

    def to_json(self, value):
        return unicode(value)

class DateTimeProperty(Property):
    """DateTime property. It convert iso3339 string
    to python and vice-versa. Map to datetime.datetime
    object.

    *ValueType*: datetime.datetime
    """

    def __init__(self, verbose_name=None, auto_now=False, auto_now_add=False,
               **kwds):
        super(DateTimeProperty, self).__init__(verbose_name, **kwds)
        self.auto_now = auto_now
        self.auto_now_add = auto_now_add

    def validate(self, value, required=True):
        value = super(DateTimeProperty, self).validate(value, required=required)

        if value is None:
            return value

        if value and not isinstance(value, self.data_type):
            raise BadValueError('Property %s must be a %s, current is %s' %
                          (self.name, self.data_type.__name__, type(value).__name__))
        return value

    def default_value(self):
        if self.auto_now or self.auto_now_add:
            return self.now()
        return Property.default_value(self)

    def to_python(self, value):
        if isinstance(value, basestring):
            try:
                value = value.split('.', 1)[0] # strip out microseconds
                value = value[0:19] # remove timezone
                value = datetime.datetime.strptime(value, '%Y-%m-%dT%H:%M:%S')
            except ValueError, e:
                raise ValueError('Invalid ISO date/time %r [%s]' %
                        (value, str(e)))
        return value

    def to_json(self, value):
        if self.auto_now:
            value = self.now()

        if value is None:
            return value
        return value.replace(microsecond=0).isoformat() + 'Z'

    data_type = datetime.datetime

    @staticmethod
    def now():
        return datetime.datetime.utcnow()

class DateProperty(DateTimeProperty):
    """ Date property, like DateTime property but only
    for Date. Map to datetime.date object

    *ValueType*: datetime.date
    """
    data_type = datetime.date

    @staticmethod
    def now():
        return datetime.datetime.now().date()

    def to_python(self, value):
        if isinstance(value, basestring):
            try:
                value = datetime.date(*time.strptime(value, '%Y-%m-%d')[:3])
            except ValueError, e:
                raise ValueError('Invalid ISO date %r [%s]' % (value,
                    str(e)))
        return value

    def to_json(self, value):
        if value is None:
            return value
        return value.isoformat()

class TimeProperty(DateTimeProperty):
    """ Date property, like DateTime property but only
    for time. Map to datetime.time object

    *ValueType*: datetime.time
    """

    data_type = datetime.time

    @staticmethod
    def now(self):
        return datetime.datetime.now().time()

    def to_python(self, value):
        if isinstance(value, basestring):
            try:
                value = value.split('.', 1)[0] # strip out microseconds
                value = datetime.time(*time.strptime(value, '%H:%M:%S')[3:6])
            except ValueError, e:
                raise ValueError('Invalid ISO time %r [%s]' % (value,
                    str(e)))
        return value

    def to_json(self, value):
        if value is None:
            return value
        return value.replace(microsecond=0).isoformat()


class DictProperty(Property):
    """ A property that stores a dict of things"""

    def __init__(self, verbose_name=None, default=None,
        required=False, **kwds):
        """
        :args verbose_name: Optional verbose name.
        :args default: Optional default value; if omitted, an empty list is used.
        :args**kwds: Optional additional keyword arguments, passed to base class.

        Note that the only permissible value for 'required' is True.
        """

        if default is None:
            default = {}

        Property.__init__(self, verbose_name, default=default,
            required=required, **kwds)

    data_type = dict

    def validate(self, value, required=True):
        value = super(DictProperty, self).validate(value, required=required)
        if value and value is not None:
            if not isinstance(value, dict):
                raise BadValueError('Property %s must be a dict' % self.name)
            value = self.validate_dict_contents(value)
        return value

    def validate_dict_contents(self, value):
        try:
            value = validate_dict_content(value)
        except BadValueError:
            raise BadValueError(
                'Items of %s dict must all be in %s' %
                    (self.name, ALLOWED_PROPERTY_TYPES))
        return value

    def default_value(self):
        """Default value for list.

        Because the property supplied to 'default' is a static value,
        that value must be shallow copied to prevent all fields with
        default values from sharing the same instance.

        Returns:
          Copy of the default value.
        """
        value = super(DictProperty, self).default_value()
        if value is None:
            value = {}
        return dict(value)

    def to_python(self, value):
        return LazyDict(value)

    def to_json(self, value):
        return value_to_json(value)



class StringDictProperty(DictProperty):

    def to_python(self, value):
        return LazyDict(value, item_type=basestring)

    def validate_dict_contents(self, value):
        try:
            value = validate_dict_content(value, basestring)
        except BadValueError:
            raise BadValueError(
                'Items of %s dict must all be in %s' %
                    (self.name, basestring))
        return value



class ListProperty(Property):
    """A property that stores a list of things.

      """
    def __init__(self, verbose_name=None, default=None,
            required=False, item_type=None, **kwds):
        """Construct ListProperty.


         :args verbose_name: Optional verbose name.
         :args default: Optional default value; if omitted, an empty list is used.
         :args**kwds: Optional additional keyword arguments, passed to base class.


        """
        if default is None:
            default = []

        if item_type is not None and item_type not in ALLOWED_PROPERTY_TYPES:
            raise ValueError('item_type %s not in %s' % (item_type, ALLOWED_PROPERTY_TYPES))
        self.item_type = item_type

        Property.__init__(self, verbose_name, default=default,
            required=required, **kwds)

    data_type = list

    def validate(self, value, required=True):
        value = super(ListProperty, self).validate(value, required=required)
        if value and value is not None:
            if not isinstance(value, list):
                raise BadValueError('Property %s must be a list' % self.name)
            value = self.validate_list_contents(value)
        return value

    def validate_list_contents(self, value):
        value = validate_list_content(value, item_type=self.item_type)
        try:
            value = validate_list_content(value, item_type=self.item_type)
        except BadValueError:
            raise BadValueError(
                'Items of %s list must all be in %s' %
                    (self.name, ALLOWED_PROPERTY_TYPES))
        return value

    def default_value(self):
        """Default value for list.

        Because the property supplied to 'default' is a static value,
        that value must be shallow copied to prevent all fields with
        default values from sharing the same instance.

        Returns:
          Copy of the default value.
        """
        value = super(ListProperty, self).default_value()
        if value is None:
            value = []
        return list(value)

    def to_python(self, value):
        return LazyList(value, item_type=self.item_type)

    def to_json(self, value):
        return value_to_json(value, item_type=self.item_type)


class StringListProperty(ListProperty):
    """ shorthand for list that should containe only unicode"""

    def __init__(self, verbose_name=None, default=None,
            required=False, **kwds):
        super(StringListProperty, self).__init__(verbose_name=verbose_name,
            default=default, required=required, item_type=basestring, **kwds)





#  dict proxy

class LazyDict(dict):
    """ object to make sure we keep updated of dict
    in _doc. We just override a dict and maintain change in
    doc reference (doc[keyt] obviously).

    if init_vals is specified, doc is overwritten
    with the dict given. Otherwise, the values already in
    doc are used.
    """

    def __init__(self, doc, item_type=None, init_vals=None):
        dict.__init__(self)
        self.item_type = item_type

        self.doc = doc
        if init_vals is None:
            self._wrap()
        else:
            for key, value in init_vals.items():
                self[key] = value

    def _wrap(self):
        for key, json_value in self.doc.items():
            if isinstance(json_value, dict):
                value = LazyDict(json_value, item_type=self.item_type)
            elif isinstance(json_value, list):
                value = LazyList(json_value, item_type=self.item_type)
            else:
                value = value_to_python(json_value, self.item_type)
            dict.__setitem__(self, key, value)

    def __setitem__(self, key, value):
        if isinstance(value, dict):
            self.doc[key] = {}
            value = LazyDict(self.doc[key], item_type=self.item_type, init_vals=value)
        elif isinstance(value, list):
            self.doc[key] = []
            value = LazyList(self.doc[key], item_type=self.item_type, init_vals=value)
        else:
            self.doc.update({key: value_to_json(value, item_type=self.item_type) })
        super(LazyDict, self).__setitem__(key, value)

    def __delitem__(self, key):
        del self.doc[key]
        super(LazyDict, self).__delitem__(key)

    def pop(self, key, *args):
        default = len(args) == 1
        if default:
            self.doc.pop(key, args[-1])
            return super(LazyDict, self).pop(key, args[-1])
        self.doc.pop(key)
        return super(LazyDict, self).pop(key)

    def setdefault(self, key, default):
        if key in self:
            return self[key]
        self.doc.setdefault(key, value_to_json(default, item_type=self.item_type))
        super(LazyDict, self).setdefault(key, default)
        return default

    def update(self, value):
        for k, v in value.items():
            self[k] = v

    def popitem(self, value):
        new_value = super(LazyDict, self).popitem(value)
        self.doc.popitem(value_to_json(value, item_type=self.item_type))
        return new_value

    def clear(self):
        self.doc.clear()
        super(LazyDict, self).clear()


class LazyList(list):
    """ object to make sure we keep update of list
    in _doc. We just override a list and maintain change in
    doc reference (doc[index] obviously).

    if init_vals is specified, doc is overwritten
    with the list given. Otherwise, the values already in
    doc are used.
    """

    def __init__(self, doc, item_type=None, init_vals=None):
        list.__init__(self)

        self.item_type = item_type
        self.doc = doc
        if init_vals is None:
            # just wrap the current values
            self._wrap()
        else:
            # initialize this list and the underlying list
            # with the values given.
            del self.doc[:]
            for item in init_vals:
                self.append(item)

    def _wrap(self):
        for json_value in self.doc:
            if isinstance(json_value, dict):
                value = LazyDict(json_value, item_type=self.item_type)
            elif isinstance(json_value, list):
                value = LazyList(json_value, item_type=self.item_type)
            else:
                value = value_to_python(json_value, self.item_type)
            list.append(self, value)

    def __delitem__(self, index):
        del self.doc[index]
        list.__delitem__(self, index)

    def __setitem__(self, index, value):
        if isinstance(value, dict):
            self.doc[index] = {}
            value = LazyDict(self.doc[index], item_type=self.item_type, init_vals=value)
        elif isinstance(value, list):
            self.doc[index] = []
            value = LazyList(self.doc[index], item_type=self.item_type, init_vals=value)
        else:
            self.doc[index] = value_to_json(value, item_type=self.item_type)
        list.__setitem__(self, index, value)


    def __delslice__(self, i, j):
        del self.doc[i:j]
        list.__delslice__(self, i, j)

    def __getslice__(self, i, j):
        return LazyList(self.doc[i:j], self.item_type)

    def __setslice__(self, i, j, seq):
        self.doc[i:j] = (value_to_json(v, item_type=self.item_type) for v in seq)
        list.__setslice__(self, i, j, seq)

    def __contains__(self, value):
        jvalue = value_to_json(value)
        for m in self.doc:
            if m == jvalue: return True
        return False

    def append(self, *args, **kwargs):
        if args:
            assert len(args) == 1
            value = args[0]
        else:
            value = kwargs

        index = len(self)
        if isinstance(value, dict):
            self.doc.append({})
            value = LazyDict(self.doc[index], item_type=self.item_type, init_vals=value)
        elif isinstance(value, list):
            self.doc.append([])
            value = LazyList(self.doc[index], item_type=self.item_type, init_vals=value)
        else:
            self.doc.append(value_to_json(value, item_type=self.item_type))
        super(LazyList, self).append(value)

    def extend(self, x):
        self.doc.extend(
            [value_to_json(v, item_type=self.item_type) for v in x])
        super(LazyList, self).extend(x)

    def index(self, x, *args):
        x = value_to_json(x, item_type=self.item_type)
        return self.doc.index(x)

    def insert(self, i, x):
        self.__setslice__(i, i, [x])

    def pop(self, i=-1):
        del self.doc[i]
        v = super(LazyList, self).pop(i)
        return value_to_python(v, item_type=self.item_type)

    def remove(self, x):
        del self[self.index(x)]

    def sort(self, cmp=None, key=None, reverse=False):
        self.doc.sort(cmp, key, reverse)
        list.sort(self, cmp, key, reverse)

    def reverse(self):
        self.doc.reverse()
        list.reverse(self)

if support_setproperty:
    class SetProperty(Property):
        """A property that stores a Python set as a list of unique
        elements.

        Note that Python set operations like union that return a set
        object do not alter list that will be stored with the next save,
        while operations like update that change a set object in-place do
        keep the list in sync.
        """
        def __init__(self, verbose_name=None, default=None, required=None,
                     item_type=None, **kwds):
            """Construct SetProperty.

             :args verbose_name: Optional verbose name.

             :args default: Optional default value; if omitted, an empty
                            set is used.

             :args required: True if field is required, default is False.

             :args item_type: Optional data type of items that set
                              contains.  Used to assist with JSON
                              serialization/deserialization when data is
                              stored/retireved.

             :args **kwds: Optional additional keyword arguments, passed to
                           base class.
             """
            if default is None:
                default = set()
            if item_type is not None and item_type not in ALLOWED_PROPERTY_TYPES:
                raise ValueError('item_type %s not in %s'
                                 % (item_type, ALLOWED_PROPERTY_TYPES))
            self.item_type = item_type
            super(SetProperty, self).__init__(
                verbose_name=verbose_name, default=default, required=required,
                **kwds)

        data_type = set

        def validate(self, value, required=True):
            value = super(SetProperty, self).validate(value, required=required)
            if value and value is not None:
                if not isinstance(value, MutableSet):
                    raise BadValueError('Property %s must be a set' % self.name)
                value = self.validate_set_contents(value)
            return value

        def validate_set_contents(self, value):
            try:
                value = validate_set_content(value, item_type=self.item_type)
            except BadValueError:
                raise BadValueError(
                    'Items of %s set must all be in %s' %
                        (self.name, ALLOWED_PROPERTY_TYPES))
            return value

        def default_value(self):
            """Return default value for set.

            Because the property supplied to 'default' is a static value,
            that value must be shallow copied to prevent all fields with
            default values from sharing the same instance.

            Returns:
              Copy of the default value.
            """
            value = super(SetProperty, self).default_value()
            if value is None:
                return set()
            return value.copy()

        def to_python(self, value):
            return LazySet(value, item_type=self.item_type)

        def to_json(self, value):
            return value_to_json(value, item_type=self.item_type)


    class LazySet(MutableSet):
        """Object to make sure that we keep set and _doc synchronized.

        We sub-class MutableSet and maintain changes in doc.

        Note that methods like union that return a set object do not
        alter _doc, while methods like update that change a set object
        in-place do keep _doc in sync.
        """
        def _map_named_operation(opname):
            fn = getattr(MutableSet, opname)
            if hasattr(fn, 'im_func'):
                fn = fn.im_func
            def method(self, other, fn=fn):
                if not isinstance(other, MutableSet):
                    other = self._from_iterable(other)
                return fn(self, other)
            return method

        issubset = _map_named_operation('__le__')
        issuperset = _map_named_operation('__ge__')
        symmetric_difference = _map_named_operation('__xor__')

        def __init__(self, doc, item_type=None):
            self.item_type = item_type
            self.doc = doc
            self.elements = set(value_to_python(value, self.item_type)
                                for value in self.doc)

        def __repr__(self):
            return '%s(%r)' % (type(self).__name__, list(self))

        @classmethod
        def _from_iterable(cls, it):
            return cls(it)

        def __iand__(self, iterator):
            for value in (self.elements - iterator):
                self.elements.discard(value)
            return self

        def __iter__(self):
            return iter(element for element in self.elements)

        def __len__(self):
            return len(self.elements)

        def __contains__(self, item):
            return item in self.elements

        def __xor__(self, other):
            if not isinstance(other, MutableSet):
                if not is_iterable(other):
                    return NotImplemented
                other = self._from_iterable(other)
            return (self.elements - other) | (other - self.elements)

        def __gt__(self, other):
            if not isinstance(other, MutableSet):
                return NotImplemented
            return other < self.elements

        def __ge__(self, other):
            if not isinstance(other, MutableSet):
                return NotImplemented
            return other <= self.elements

        def __ne__(self, other):
            return not (self.elements == other)

        def add(self, value):
            self.elements.add(value)
            if value not in self.doc:
                self.doc.append(value_to_json(value, item_type=self.item_type))

        def copy(self):
            return self.elements.copy()

        def difference(self, other, *args):
            return self.elements.difference(other, *args)

        def difference_update(self, other, *args):
            for value in other:
                self.discard(value)
            for arg in args:
                self.difference_update(arg)

        def discard(self, value):
            self.elements.discard(value)
            try:
                self.doc.remove(value)
            except ValueError:
                pass

        def intersection(self, other, *args):
            return self.elements.intersection(other, *args)

        def intersection_update(self, other, *args):
            if not isinstance(other, MutableSet):
                other = set(other)
            for value in self.elements - other:
                self.discard(value)
            for arg in args:
                self.intersection_update(arg)

        def symmetric_difference_update(self, other):
            if not isinstance(other, MutableSet):
                other = set(other)
            for value in other:
                if value in self.elements:
                    self.discard(value)
                else:
                    self.add(value)

        def union(self, other, *args):
            return self.elements.union(other, *args)

        def update(self, other, *args):
            self.elements.update(other, *args)
            for element in self.elements:
                if element not in self.doc:
                    self.doc.append(
                        value_to_json(element, item_type=self.item_type))

# some mapping

MAP_TYPES_PROPERTIES = {
        decimal.Decimal: DecimalProperty,
        datetime.datetime: DateTimeProperty,
        datetime.date: DateProperty,
        datetime.time: TimeProperty,
        str: StringProperty,
        unicode: StringProperty,
        bool: BooleanProperty,
        int: IntegerProperty,
        long: LongProperty,
        float: FloatProperty,
        list: ListProperty,
        dict: DictProperty
}

if support_setproperty:
    MAP_TYPES_PROPERTIES[set] = SetProperty

def convert_property(value):
    """ convert a value to json from Property._to_json """
    if type(value) in MAP_TYPES_PROPERTIES:
        prop = MAP_TYPES_PROPERTIES[type(value)]()
        value = prop.to_json(value)
    return value


def value_to_property(value):
    """ Convert value in a Property object """
    if type(value) in MAP_TYPES_PROPERTIES:
        prop = MAP_TYPES_PROPERTIES[type(value)]()
        return prop
    else:
        return value

# utilities functions

def validate_list_content(value, item_type=None):
    """ validate type of values in a list """
    return [validate_content(item, item_type=item_type) for item in value]

def validate_dict_content(value, item_type=None):
    """ validate type of values in a dict """
    return dict([(k, validate_content(v,
                item_type=item_type)) for k, v in value.iteritems()])

def validate_set_content(value, item_type=None):
    """ validate type of values in a set """
    return set(validate_content(item, item_type=item_type) for item in value)

def validate_content(value, item_type=None):
    """ validate a value. test if value is in supported types """
    if isinstance(value, list):
        value = validate_list_content(value, item_type=item_type)
    elif isinstance(value, dict):
        value = validate_dict_content(value, item_type=item_type)
    elif item_type is not None and not isinstance(value, item_type):
        raise BadValueError(
            'Items  must all be in %s' % item_type)
    elif type(value) not in ALLOWED_PROPERTY_TYPES:
            raise BadValueError(
                'Items  must all be in %s' %
                    (ALLOWED_PROPERTY_TYPES))
    return value

def dict_to_json(value, item_type=None):
    """ convert a dict to json """
    return dict([(k, value_to_json(v, item_type=item_type)) for k, v in value.iteritems()])

def list_to_json(value, item_type=None):
    """ convert a list to json """
    return [value_to_json(item, item_type=item_type) for item in value]

def value_to_json(value, item_type=None):
    """ convert a value to json using appropriate regexp.
    For Dates we use ISO 8601. Decimal are converted to string.

    """
    if isinstance(value, datetime.datetime) and is_type_ok(item_type, datetime.datetime):
        value = value.replace(microsecond=0).isoformat() + 'Z'
    elif isinstance(value, datetime.date) and is_type_ok(item_type, datetime.date):
        value = value.isoformat()
    elif isinstance(value, datetime.time) and is_type_ok(item_type, datetime.time):
        value = value.replace(microsecond=0).isoformat()
    elif isinstance(value, decimal.Decimal) and is_type_ok(item_type, decimal.Decimal):
        value = unicode(value)
    elif isinstance(value, (list, MutableSet)):
        value = list_to_json(value, item_type)
    elif isinstance(value, dict):
        value = dict_to_json(value, item_type)
    return value

def is_type_ok(item_type, value_type):
    return item_type is None or item_type == value_type
>>>>>>> c8e58dd5


def _not_implemented(*args, **kwargs):
    raise NotImplementedError()

dict_to_json = _not_implemented
list_to_json = _not_implemented
value_to_json = _not_implemented
dict_to_python = _not_implemented
list_to_python = _not_implemented
convert_property = _not_implemented

LazyDict = JsonDict
LazyList = JsonArray
LazySet = JsonSet<|MERGE_RESOLUTION|>--- conflicted
+++ resolved
@@ -12,10 +12,20 @@
     value_to_property
 )
 
+try:
+    from collections import MutableSet, Iterable
+
+    def is_iterable(c):
+        return isinstance(c, Iterable)
+
+    support_setproperty = True
+except ImportError:
+    support_setproperty = False
+
 StringListProperty = functools.partial(ListProperty, unicode)
+StringDictProperty = functools.partial(DictProperty, unicode)
 
 
-<<<<<<< HEAD
 class Property(DefaultProperty):
     def wrap(self, obj):
         try:
@@ -34,1035 +44,6 @@
 
     def to_json(self, value):
         raise NotImplementedError()
-=======
-try:
-    from collections import MutableSet, Iterable
-
-    def is_iterable(c):
-        return isinstance(c, Iterable)
-
-    support_setproperty = True
-except ImportError:
-    support_setproperty = False
-
-from couchdbkit.exceptions import BadValueError
-
-__all__ = ['ALLOWED_PROPERTY_TYPES', 'Property', 'StringProperty',
-        'IntegerProperty', 'DecimalProperty', 'BooleanProperty',
-        'FloatProperty', 'DateTimeProperty', 'DateProperty',
-        'TimeProperty', 'DictProperty', 'StringDictProperty',
-        'ListProperty', 'StringListProperty',
-        'dict_to_json', 'list_to_json',
-        'value_to_json', 'MAP_TYPES_PROPERTIES', 'value_to_python',
-        'dict_to_python', 'list_to_python', 'convert_property',
-        'value_to_property', 'LazyDict', 'LazyList']
-
-if support_setproperty:
-    __all__ += ['SetProperty', 'LazySet']
-
-ALLOWED_PROPERTY_TYPES = set([
-    basestring,
-    str,
-    unicode,
-    bool,
-    int,
-    long,
-    float,
-    datetime.datetime,
-    datetime.date,
-    datetime.time,
-    decimal.Decimal,
-    dict,
-    list,
-    set,
-    type(None)
-])
-
-re_date = re.compile('^(\d{4})\D?(0[1-9]|1[0-2])\D?([12]\d|0[1-9]|3[01])$')
-re_time = re.compile('^([01]\d|2[0-3])\D?([0-5]\d)\D?([0-5]\d)?\D?(\d{3})?$')
-re_datetime = re.compile('^(\d{4})\D?(0[1-9]|1[0-2])\D?([12]\d|0[1-9]|3[01])(\D?([01]\d|2[0-3])\D?([0-5]\d)\D?([0-5]\d)?\D?(\d{3})?([zZ]|([\+-])([01]\d|2[0-3])\D?([0-5]\d)?)?)?$')
-re_decimal = re.compile('^(\d+)\.(\d+)$')
-
-class Property(object):
-    """ Property base which all other properties
-    inherit."""
-    creation_counter = 0
-
-    def __init__(self, verbose_name=None, name=None,
-            default=None, required=False, validators=None,
-            choices=None):
-        """ Default constructor for a property.
-
-        :param verbose_name: str, verbose name of field, could
-                be use for description
-        :param name: str, name of field
-        :param default: default value
-        :param required: True if field is required, default is False
-        :param validators: list of callable or callable, field validators
-        function that are executed when document is saved.
-        """
-        self.verbose_name = verbose_name
-        self.name = name
-        self.default = default
-        self.required = required
-        self.validators = validators
-        self.choices = choices
-        self.creation_counter = Property.creation_counter
-        Property.creation_counter += 1
-
-    def __property_config__(self, document_class, property_name):
-        self.document_class = document_class
-        if self.name is None:
-            self.name = property_name
-
-    def __property_init__(self, document_instance, value):
-        """ method used to set value of the property when
-        we create the document. Don't check required. """
-        if value is not None:
-            value = self.to_json(self.validate(value, required=False))
-        document_instance._doc[self.name] = value
-
-    def __get__(self, document_instance, document_class):
-        if document_instance is None:
-            return self
-
-        value = document_instance._doc.get(self.name)
-        if value is not None:
-            value = self._to_python(value)
-
-        return value
-
-    def __set__(self, document_instance, value):
-        value = self.validate(value, required=False)
-        document_instance._doc[self.name] = self._to_json(value)
-
-    def __delete__(self, document_instance):
-        pass
-
-    def default_value(self):
-        """ return default value """
-
-        default = self.default
-        if callable(default):
-            default = default()
-        return default
-
-    def validate(self, value, required=True):
-        """ validate value """
-        if required and self.empty(value):
-            if self.required:
-                raise BadValueError("Property %s is required." % self.name)
-        else:
-            if self.choices and value is not None:
-                if isinstance(self.choices, list):      choice_list = self.choices
-                if isinstance(self.choices, dict):      choice_list = self.choices.keys()
-                if isinstance(self.choices, tuple):     choice_list = [key for (key, name) in self.choices]
-
-                if value not in choice_list:
-                    raise BadValueError('Property %s is %r; must be one of %r' % (
-                        self.name, value, choice_list))
-        if self.validators:
-            if isinstance(self.validators, (list, tuple,)):
-                for validator in self.validators:
-                    if callable(validator):
-                        validator(value)
-            elif callable(self.validators):
-                self.validators(value)
-        return value
-
-    def empty(self, value):
-        """ test if value is empty """
-        return (not value and value != 0) or value is None
-
-    def _to_python(self, value):
-        if value == None:
-            return value
-        return self.to_python(value)
-
-    def _to_json(self, value):
-        if value == None:
-            return value
-        return self.to_json(value)
-
-    def to_python(self, value):
-        """ convert to python type """
-        return unicode(value)
-
-    def to_json(self, value):
-        """ convert to json, Converted value is saved in couchdb. """
-        return self.to_python(value)
-
-    data_type = None
-
-class StringProperty(Property):
-    """ string property str or unicode property
-
-    *Value type*: unicode
-    """
-
-    to_python = unicode
-
-    def validate(self, value, required=True):
-        value = super(StringProperty, self).validate(value,
-                required=required)
-
-        if value is None:
-            return value
-
-        if not isinstance(value, basestring):
-            raise BadValueError(
-                'Property %s must be unicode or str instance, not a %s' % (self.name, type(value).__name__))
-        return value
-
-    data_type = unicode
-
-class IntegerProperty(Property):
-    """ Integer property. map to int
-
-    *Value type*: int
-    """
-    to_python = int
-
-    def empty(self, value):
-        return value is None
-
-    def validate(self, value, required=True):
-        value = super(IntegerProperty, self).validate(value,
-                required=required)
-
-        if value is None:
-            return value
-
-        if value is not None and not isinstance(value, (int, long,)):
-            raise BadValueError(
-                'Property %s must be %s or long instance, not a %s'
-                % (self.name, type(self.data_type).__name__,
-                    type(value).__name__))
-
-        return value
-
-    data_type = int
-LongProperty = IntegerProperty
-
-class FloatProperty(Property):
-    """ Float property, map to python float
-
-    *Value type*: float
-    """
-    to_python = float
-    data_type = float
-
-    def validate(self, value, required=True):
-        value = super(FloatProperty, self).validate(value,
-                required=required)
-
-        if value is None:
-            return value
-
-        if not isinstance(value, float):
-            raise BadValueError(
-                'Property %s must be float instance, not a %s'
-                % (self.name, type(value).__name__))
-
-        return value
-Number = FloatProperty
-
-class BooleanProperty(Property):
-    """ Boolean property, map to python bool
-
-    *ValueType*: bool
-    """
-    to_python = bool
-    data_type = bool
-
-    def validate(self, value, required=True):
-        value = super(BooleanProperty, self).validate(value,
-                required=required)
-
-        if value is None:
-            return value
-
-        if value is not None and not isinstance(value, bool):
-            raise BadValueError(
-                'Property %s must be bool instance, not a %s'
-                % (self.name, type(value).__name__))
-
-        return value
-
-    def empty(self, value):
-        """test if boolean is empty"""
-        return value is None
-
-class DecimalProperty(Property):
-    """ Decimal property, map to Decimal python object
-
-    *ValueType*: decimal.Decimal
-    """
-    data_type = decimal.Decimal
-
-    def to_python(self, value):
-        return decimal.Decimal(value)
-
-    def to_json(self, value):
-        return unicode(value)
-
-class DateTimeProperty(Property):
-    """DateTime property. It convert iso3339 string
-    to python and vice-versa. Map to datetime.datetime
-    object.
-
-    *ValueType*: datetime.datetime
-    """
-
-    def __init__(self, verbose_name=None, auto_now=False, auto_now_add=False,
-               **kwds):
-        super(DateTimeProperty, self).__init__(verbose_name, **kwds)
-        self.auto_now = auto_now
-        self.auto_now_add = auto_now_add
-
-    def validate(self, value, required=True):
-        value = super(DateTimeProperty, self).validate(value, required=required)
-
-        if value is None:
-            return value
-
-        if value and not isinstance(value, self.data_type):
-            raise BadValueError('Property %s must be a %s, current is %s' %
-                          (self.name, self.data_type.__name__, type(value).__name__))
-        return value
-
-    def default_value(self):
-        if self.auto_now or self.auto_now_add:
-            return self.now()
-        return Property.default_value(self)
-
-    def to_python(self, value):
-        if isinstance(value, basestring):
-            try:
-                value = value.split('.', 1)[0] # strip out microseconds
-                value = value[0:19] # remove timezone
-                value = datetime.datetime.strptime(value, '%Y-%m-%dT%H:%M:%S')
-            except ValueError, e:
-                raise ValueError('Invalid ISO date/time %r [%s]' %
-                        (value, str(e)))
-        return value
-
-    def to_json(self, value):
-        if self.auto_now:
-            value = self.now()
-
-        if value is None:
-            return value
-        return value.replace(microsecond=0).isoformat() + 'Z'
-
-    data_type = datetime.datetime
-
-    @staticmethod
-    def now():
-        return datetime.datetime.utcnow()
-
-class DateProperty(DateTimeProperty):
-    """ Date property, like DateTime property but only
-    for Date. Map to datetime.date object
-
-    *ValueType*: datetime.date
-    """
-    data_type = datetime.date
-
-    @staticmethod
-    def now():
-        return datetime.datetime.now().date()
-
-    def to_python(self, value):
-        if isinstance(value, basestring):
-            try:
-                value = datetime.date(*time.strptime(value, '%Y-%m-%d')[:3])
-            except ValueError, e:
-                raise ValueError('Invalid ISO date %r [%s]' % (value,
-                    str(e)))
-        return value
-
-    def to_json(self, value):
-        if value is None:
-            return value
-        return value.isoformat()
-
-class TimeProperty(DateTimeProperty):
-    """ Date property, like DateTime property but only
-    for time. Map to datetime.time object
-
-    *ValueType*: datetime.time
-    """
-
-    data_type = datetime.time
-
-    @staticmethod
-    def now(self):
-        return datetime.datetime.now().time()
-
-    def to_python(self, value):
-        if isinstance(value, basestring):
-            try:
-                value = value.split('.', 1)[0] # strip out microseconds
-                value = datetime.time(*time.strptime(value, '%H:%M:%S')[3:6])
-            except ValueError, e:
-                raise ValueError('Invalid ISO time %r [%s]' % (value,
-                    str(e)))
-        return value
-
-    def to_json(self, value):
-        if value is None:
-            return value
-        return value.replace(microsecond=0).isoformat()
-
-
-class DictProperty(Property):
-    """ A property that stores a dict of things"""
-
-    def __init__(self, verbose_name=None, default=None,
-        required=False, **kwds):
-        """
-        :args verbose_name: Optional verbose name.
-        :args default: Optional default value; if omitted, an empty list is used.
-        :args**kwds: Optional additional keyword arguments, passed to base class.
-
-        Note that the only permissible value for 'required' is True.
-        """
-
-        if default is None:
-            default = {}
-
-        Property.__init__(self, verbose_name, default=default,
-            required=required, **kwds)
-
-    data_type = dict
-
-    def validate(self, value, required=True):
-        value = super(DictProperty, self).validate(value, required=required)
-        if value and value is not None:
-            if not isinstance(value, dict):
-                raise BadValueError('Property %s must be a dict' % self.name)
-            value = self.validate_dict_contents(value)
-        return value
-
-    def validate_dict_contents(self, value):
-        try:
-            value = validate_dict_content(value)
-        except BadValueError:
-            raise BadValueError(
-                'Items of %s dict must all be in %s' %
-                    (self.name, ALLOWED_PROPERTY_TYPES))
-        return value
-
-    def default_value(self):
-        """Default value for list.
-
-        Because the property supplied to 'default' is a static value,
-        that value must be shallow copied to prevent all fields with
-        default values from sharing the same instance.
-
-        Returns:
-          Copy of the default value.
-        """
-        value = super(DictProperty, self).default_value()
-        if value is None:
-            value = {}
-        return dict(value)
-
-    def to_python(self, value):
-        return LazyDict(value)
-
-    def to_json(self, value):
-        return value_to_json(value)
-
-
-
-class StringDictProperty(DictProperty):
-
-    def to_python(self, value):
-        return LazyDict(value, item_type=basestring)
-
-    def validate_dict_contents(self, value):
-        try:
-            value = validate_dict_content(value, basestring)
-        except BadValueError:
-            raise BadValueError(
-                'Items of %s dict must all be in %s' %
-                    (self.name, basestring))
-        return value
-
-
-
-class ListProperty(Property):
-    """A property that stores a list of things.
-
-      """
-    def __init__(self, verbose_name=None, default=None,
-            required=False, item_type=None, **kwds):
-        """Construct ListProperty.
-
-
-         :args verbose_name: Optional verbose name.
-         :args default: Optional default value; if omitted, an empty list is used.
-         :args**kwds: Optional additional keyword arguments, passed to base class.
-
-
-        """
-        if default is None:
-            default = []
-
-        if item_type is not None and item_type not in ALLOWED_PROPERTY_TYPES:
-            raise ValueError('item_type %s not in %s' % (item_type, ALLOWED_PROPERTY_TYPES))
-        self.item_type = item_type
-
-        Property.__init__(self, verbose_name, default=default,
-            required=required, **kwds)
-
-    data_type = list
-
-    def validate(self, value, required=True):
-        value = super(ListProperty, self).validate(value, required=required)
-        if value and value is not None:
-            if not isinstance(value, list):
-                raise BadValueError('Property %s must be a list' % self.name)
-            value = self.validate_list_contents(value)
-        return value
-
-    def validate_list_contents(self, value):
-        value = validate_list_content(value, item_type=self.item_type)
-        try:
-            value = validate_list_content(value, item_type=self.item_type)
-        except BadValueError:
-            raise BadValueError(
-                'Items of %s list must all be in %s' %
-                    (self.name, ALLOWED_PROPERTY_TYPES))
-        return value
-
-    def default_value(self):
-        """Default value for list.
-
-        Because the property supplied to 'default' is a static value,
-        that value must be shallow copied to prevent all fields with
-        default values from sharing the same instance.
-
-        Returns:
-          Copy of the default value.
-        """
-        value = super(ListProperty, self).default_value()
-        if value is None:
-            value = []
-        return list(value)
-
-    def to_python(self, value):
-        return LazyList(value, item_type=self.item_type)
-
-    def to_json(self, value):
-        return value_to_json(value, item_type=self.item_type)
-
-
-class StringListProperty(ListProperty):
-    """ shorthand for list that should containe only unicode"""
-
-    def __init__(self, verbose_name=None, default=None,
-            required=False, **kwds):
-        super(StringListProperty, self).__init__(verbose_name=verbose_name,
-            default=default, required=required, item_type=basestring, **kwds)
-
-
-
-
-
-#  dict proxy
-
-class LazyDict(dict):
-    """ object to make sure we keep updated of dict
-    in _doc. We just override a dict and maintain change in
-    doc reference (doc[keyt] obviously).
-
-    if init_vals is specified, doc is overwritten
-    with the dict given. Otherwise, the values already in
-    doc are used.
-    """
-
-    def __init__(self, doc, item_type=None, init_vals=None):
-        dict.__init__(self)
-        self.item_type = item_type
-
-        self.doc = doc
-        if init_vals is None:
-            self._wrap()
-        else:
-            for key, value in init_vals.items():
-                self[key] = value
-
-    def _wrap(self):
-        for key, json_value in self.doc.items():
-            if isinstance(json_value, dict):
-                value = LazyDict(json_value, item_type=self.item_type)
-            elif isinstance(json_value, list):
-                value = LazyList(json_value, item_type=self.item_type)
-            else:
-                value = value_to_python(json_value, self.item_type)
-            dict.__setitem__(self, key, value)
-
-    def __setitem__(self, key, value):
-        if isinstance(value, dict):
-            self.doc[key] = {}
-            value = LazyDict(self.doc[key], item_type=self.item_type, init_vals=value)
-        elif isinstance(value, list):
-            self.doc[key] = []
-            value = LazyList(self.doc[key], item_type=self.item_type, init_vals=value)
-        else:
-            self.doc.update({key: value_to_json(value, item_type=self.item_type) })
-        super(LazyDict, self).__setitem__(key, value)
-
-    def __delitem__(self, key):
-        del self.doc[key]
-        super(LazyDict, self).__delitem__(key)
-
-    def pop(self, key, *args):
-        default = len(args) == 1
-        if default:
-            self.doc.pop(key, args[-1])
-            return super(LazyDict, self).pop(key, args[-1])
-        self.doc.pop(key)
-        return super(LazyDict, self).pop(key)
-
-    def setdefault(self, key, default):
-        if key in self:
-            return self[key]
-        self.doc.setdefault(key, value_to_json(default, item_type=self.item_type))
-        super(LazyDict, self).setdefault(key, default)
-        return default
-
-    def update(self, value):
-        for k, v in value.items():
-            self[k] = v
-
-    def popitem(self, value):
-        new_value = super(LazyDict, self).popitem(value)
-        self.doc.popitem(value_to_json(value, item_type=self.item_type))
-        return new_value
-
-    def clear(self):
-        self.doc.clear()
-        super(LazyDict, self).clear()
-
-
-class LazyList(list):
-    """ object to make sure we keep update of list
-    in _doc. We just override a list and maintain change in
-    doc reference (doc[index] obviously).
-
-    if init_vals is specified, doc is overwritten
-    with the list given. Otherwise, the values already in
-    doc are used.
-    """
-
-    def __init__(self, doc, item_type=None, init_vals=None):
-        list.__init__(self)
-
-        self.item_type = item_type
-        self.doc = doc
-        if init_vals is None:
-            # just wrap the current values
-            self._wrap()
-        else:
-            # initialize this list and the underlying list
-            # with the values given.
-            del self.doc[:]
-            for item in init_vals:
-                self.append(item)
-
-    def _wrap(self):
-        for json_value in self.doc:
-            if isinstance(json_value, dict):
-                value = LazyDict(json_value, item_type=self.item_type)
-            elif isinstance(json_value, list):
-                value = LazyList(json_value, item_type=self.item_type)
-            else:
-                value = value_to_python(json_value, self.item_type)
-            list.append(self, value)
-
-    def __delitem__(self, index):
-        del self.doc[index]
-        list.__delitem__(self, index)
-
-    def __setitem__(self, index, value):
-        if isinstance(value, dict):
-            self.doc[index] = {}
-            value = LazyDict(self.doc[index], item_type=self.item_type, init_vals=value)
-        elif isinstance(value, list):
-            self.doc[index] = []
-            value = LazyList(self.doc[index], item_type=self.item_type, init_vals=value)
-        else:
-            self.doc[index] = value_to_json(value, item_type=self.item_type)
-        list.__setitem__(self, index, value)
-
-
-    def __delslice__(self, i, j):
-        del self.doc[i:j]
-        list.__delslice__(self, i, j)
-
-    def __getslice__(self, i, j):
-        return LazyList(self.doc[i:j], self.item_type)
-
-    def __setslice__(self, i, j, seq):
-        self.doc[i:j] = (value_to_json(v, item_type=self.item_type) for v in seq)
-        list.__setslice__(self, i, j, seq)
-
-    def __contains__(self, value):
-        jvalue = value_to_json(value)
-        for m in self.doc:
-            if m == jvalue: return True
-        return False
-
-    def append(self, *args, **kwargs):
-        if args:
-            assert len(args) == 1
-            value = args[0]
-        else:
-            value = kwargs
-
-        index = len(self)
-        if isinstance(value, dict):
-            self.doc.append({})
-            value = LazyDict(self.doc[index], item_type=self.item_type, init_vals=value)
-        elif isinstance(value, list):
-            self.doc.append([])
-            value = LazyList(self.doc[index], item_type=self.item_type, init_vals=value)
-        else:
-            self.doc.append(value_to_json(value, item_type=self.item_type))
-        super(LazyList, self).append(value)
-
-    def extend(self, x):
-        self.doc.extend(
-            [value_to_json(v, item_type=self.item_type) for v in x])
-        super(LazyList, self).extend(x)
-
-    def index(self, x, *args):
-        x = value_to_json(x, item_type=self.item_type)
-        return self.doc.index(x)
-
-    def insert(self, i, x):
-        self.__setslice__(i, i, [x])
-
-    def pop(self, i=-1):
-        del self.doc[i]
-        v = super(LazyList, self).pop(i)
-        return value_to_python(v, item_type=self.item_type)
-
-    def remove(self, x):
-        del self[self.index(x)]
-
-    def sort(self, cmp=None, key=None, reverse=False):
-        self.doc.sort(cmp, key, reverse)
-        list.sort(self, cmp, key, reverse)
-
-    def reverse(self):
-        self.doc.reverse()
-        list.reverse(self)
-
-if support_setproperty:
-    class SetProperty(Property):
-        """A property that stores a Python set as a list of unique
-        elements.
-
-        Note that Python set operations like union that return a set
-        object do not alter list that will be stored with the next save,
-        while operations like update that change a set object in-place do
-        keep the list in sync.
-        """
-        def __init__(self, verbose_name=None, default=None, required=None,
-                     item_type=None, **kwds):
-            """Construct SetProperty.
-
-             :args verbose_name: Optional verbose name.
-
-             :args default: Optional default value; if omitted, an empty
-                            set is used.
-
-             :args required: True if field is required, default is False.
-
-             :args item_type: Optional data type of items that set
-                              contains.  Used to assist with JSON
-                              serialization/deserialization when data is
-                              stored/retireved.
-
-             :args **kwds: Optional additional keyword arguments, passed to
-                           base class.
-             """
-            if default is None:
-                default = set()
-            if item_type is not None and item_type not in ALLOWED_PROPERTY_TYPES:
-                raise ValueError('item_type %s not in %s'
-                                 % (item_type, ALLOWED_PROPERTY_TYPES))
-            self.item_type = item_type
-            super(SetProperty, self).__init__(
-                verbose_name=verbose_name, default=default, required=required,
-                **kwds)
-
-        data_type = set
-
-        def validate(self, value, required=True):
-            value = super(SetProperty, self).validate(value, required=required)
-            if value and value is not None:
-                if not isinstance(value, MutableSet):
-                    raise BadValueError('Property %s must be a set' % self.name)
-                value = self.validate_set_contents(value)
-            return value
-
-        def validate_set_contents(self, value):
-            try:
-                value = validate_set_content(value, item_type=self.item_type)
-            except BadValueError:
-                raise BadValueError(
-                    'Items of %s set must all be in %s' %
-                        (self.name, ALLOWED_PROPERTY_TYPES))
-            return value
-
-        def default_value(self):
-            """Return default value for set.
-
-            Because the property supplied to 'default' is a static value,
-            that value must be shallow copied to prevent all fields with
-            default values from sharing the same instance.
-
-            Returns:
-              Copy of the default value.
-            """
-            value = super(SetProperty, self).default_value()
-            if value is None:
-                return set()
-            return value.copy()
-
-        def to_python(self, value):
-            return LazySet(value, item_type=self.item_type)
-
-        def to_json(self, value):
-            return value_to_json(value, item_type=self.item_type)
-
-
-    class LazySet(MutableSet):
-        """Object to make sure that we keep set and _doc synchronized.
-
-        We sub-class MutableSet and maintain changes in doc.
-
-        Note that methods like union that return a set object do not
-        alter _doc, while methods like update that change a set object
-        in-place do keep _doc in sync.
-        """
-        def _map_named_operation(opname):
-            fn = getattr(MutableSet, opname)
-            if hasattr(fn, 'im_func'):
-                fn = fn.im_func
-            def method(self, other, fn=fn):
-                if not isinstance(other, MutableSet):
-                    other = self._from_iterable(other)
-                return fn(self, other)
-            return method
-
-        issubset = _map_named_operation('__le__')
-        issuperset = _map_named_operation('__ge__')
-        symmetric_difference = _map_named_operation('__xor__')
-
-        def __init__(self, doc, item_type=None):
-            self.item_type = item_type
-            self.doc = doc
-            self.elements = set(value_to_python(value, self.item_type)
-                                for value in self.doc)
-
-        def __repr__(self):
-            return '%s(%r)' % (type(self).__name__, list(self))
-
-        @classmethod
-        def _from_iterable(cls, it):
-            return cls(it)
-
-        def __iand__(self, iterator):
-            for value in (self.elements - iterator):
-                self.elements.discard(value)
-            return self
-
-        def __iter__(self):
-            return iter(element for element in self.elements)
-
-        def __len__(self):
-            return len(self.elements)
-
-        def __contains__(self, item):
-            return item in self.elements
-
-        def __xor__(self, other):
-            if not isinstance(other, MutableSet):
-                if not is_iterable(other):
-                    return NotImplemented
-                other = self._from_iterable(other)
-            return (self.elements - other) | (other - self.elements)
-
-        def __gt__(self, other):
-            if not isinstance(other, MutableSet):
-                return NotImplemented
-            return other < self.elements
-
-        def __ge__(self, other):
-            if not isinstance(other, MutableSet):
-                return NotImplemented
-            return other <= self.elements
-
-        def __ne__(self, other):
-            return not (self.elements == other)
-
-        def add(self, value):
-            self.elements.add(value)
-            if value not in self.doc:
-                self.doc.append(value_to_json(value, item_type=self.item_type))
-
-        def copy(self):
-            return self.elements.copy()
-
-        def difference(self, other, *args):
-            return self.elements.difference(other, *args)
-
-        def difference_update(self, other, *args):
-            for value in other:
-                self.discard(value)
-            for arg in args:
-                self.difference_update(arg)
-
-        def discard(self, value):
-            self.elements.discard(value)
-            try:
-                self.doc.remove(value)
-            except ValueError:
-                pass
-
-        def intersection(self, other, *args):
-            return self.elements.intersection(other, *args)
-
-        def intersection_update(self, other, *args):
-            if not isinstance(other, MutableSet):
-                other = set(other)
-            for value in self.elements - other:
-                self.discard(value)
-            for arg in args:
-                self.intersection_update(arg)
-
-        def symmetric_difference_update(self, other):
-            if not isinstance(other, MutableSet):
-                other = set(other)
-            for value in other:
-                if value in self.elements:
-                    self.discard(value)
-                else:
-                    self.add(value)
-
-        def union(self, other, *args):
-            return self.elements.union(other, *args)
-
-        def update(self, other, *args):
-            self.elements.update(other, *args)
-            for element in self.elements:
-                if element not in self.doc:
-                    self.doc.append(
-                        value_to_json(element, item_type=self.item_type))
-
-# some mapping
-
-MAP_TYPES_PROPERTIES = {
-        decimal.Decimal: DecimalProperty,
-        datetime.datetime: DateTimeProperty,
-        datetime.date: DateProperty,
-        datetime.time: TimeProperty,
-        str: StringProperty,
-        unicode: StringProperty,
-        bool: BooleanProperty,
-        int: IntegerProperty,
-        long: LongProperty,
-        float: FloatProperty,
-        list: ListProperty,
-        dict: DictProperty
-}
-
-if support_setproperty:
-    MAP_TYPES_PROPERTIES[set] = SetProperty
-
-def convert_property(value):
-    """ convert a value to json from Property._to_json """
-    if type(value) in MAP_TYPES_PROPERTIES:
-        prop = MAP_TYPES_PROPERTIES[type(value)]()
-        value = prop.to_json(value)
-    return value
-
-
-def value_to_property(value):
-    """ Convert value in a Property object """
-    if type(value) in MAP_TYPES_PROPERTIES:
-        prop = MAP_TYPES_PROPERTIES[type(value)]()
-        return prop
-    else:
-        return value
-
-# utilities functions
-
-def validate_list_content(value, item_type=None):
-    """ validate type of values in a list """
-    return [validate_content(item, item_type=item_type) for item in value]
-
-def validate_dict_content(value, item_type=None):
-    """ validate type of values in a dict """
-    return dict([(k, validate_content(v,
-                item_type=item_type)) for k, v in value.iteritems()])
-
-def validate_set_content(value, item_type=None):
-    """ validate type of values in a set """
-    return set(validate_content(item, item_type=item_type) for item in value)
-
-def validate_content(value, item_type=None):
-    """ validate a value. test if value is in supported types """
-    if isinstance(value, list):
-        value = validate_list_content(value, item_type=item_type)
-    elif isinstance(value, dict):
-        value = validate_dict_content(value, item_type=item_type)
-    elif item_type is not None and not isinstance(value, item_type):
-        raise BadValueError(
-            'Items  must all be in %s' % item_type)
-    elif type(value) not in ALLOWED_PROPERTY_TYPES:
-            raise BadValueError(
-                'Items  must all be in %s' %
-                    (ALLOWED_PROPERTY_TYPES))
-    return value
-
-def dict_to_json(value, item_type=None):
-    """ convert a dict to json """
-    return dict([(k, value_to_json(v, item_type=item_type)) for k, v in value.iteritems()])
-
-def list_to_json(value, item_type=None):
-    """ convert a list to json """
-    return [value_to_json(item, item_type=item_type) for item in value]
-
-def value_to_json(value, item_type=None):
-    """ convert a value to json using appropriate regexp.
-    For Dates we use ISO 8601. Decimal are converted to string.
-
-    """
-    if isinstance(value, datetime.datetime) and is_type_ok(item_type, datetime.datetime):
-        value = value.replace(microsecond=0).isoformat() + 'Z'
-    elif isinstance(value, datetime.date) and is_type_ok(item_type, datetime.date):
-        value = value.isoformat()
-    elif isinstance(value, datetime.time) and is_type_ok(item_type, datetime.time):
-        value = value.replace(microsecond=0).isoformat()
-    elif isinstance(value, decimal.Decimal) and is_type_ok(item_type, decimal.Decimal):
-        value = unicode(value)
-    elif isinstance(value, (list, MutableSet)):
-        value = list_to_json(value, item_type)
-    elif isinstance(value, dict):
-        value = dict_to_json(value, item_type)
-    return value
-
-def is_type_ok(item_type, value_type):
-    return item_type is None or item_type == value_type
->>>>>>> c8e58dd5
 
 
 def _not_implemented(*args, **kwargs):
