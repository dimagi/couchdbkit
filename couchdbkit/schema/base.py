# -*- coding: utf-8 -
#
# This file is part of couchdbkit released under the MIT license.
# See the NOTICE for more information.

""" module that provides a Document object that allows you
to map CouchDB document in Python statically, dynamically or both
"""
import copy

<<<<<<< HEAD
import jsonobject
from jsonobject.exceptions import DeleteNotAllowed
from couchdbkit.utils import ProxyDict
from ..exceptions import ResourceNotFound, ReservedWordError
=======

from . import properties as p
from .properties import value_to_python, \
convert_property, MAP_TYPES_PROPERTIES, ALLOWED_PROPERTY_TYPES, \
LazyDict, LazyList
from ..exceptions import DuplicatePropertyError, ResourceNotFound, \
ReservedWordError
>>>>>>> c8e58dd5


__all__ = ['ReservedWordError', 'ALLOWED_PROPERTY_TYPES', 'DocumentSchema',
        'SchemaProperties', 'DocumentBase', 'QueryMixin', 'AttachmentMixin',
        'Document', 'StaticDocument', 'valid_id']

_RESERVED_WORDS = ['_id', '_rev', '$schema']

_NODOC_WORDS = ['doc_type']


def check_reserved_words(attr_name):
    if attr_name in _RESERVED_WORDS:
        raise ReservedWordError(
            "Cannot define property using reserved word '%(attr_name)s'." %
            locals())

def valid_id(value):
    if isinstance(value, basestring) and not value.startswith('_'):
        return value
    raise TypeError('id "%s" is invalid' % value)


<<<<<<< HEAD
class SchemaProperties(jsonobject.JsonObjectMeta):
    def __new__(mcs, name, bases, dct):
        if isinstance(dct.get('doc_type'), basestring):
            doc_type = dct.pop('doc_type')
        else:
            doc_type = name
        cls = super(SchemaProperties, mcs).__new__(mcs, name, bases, dct)
        cls._doc_type = doc_type
        return cls
=======
    _dynamic_properties = None
    _allow_dynamic_properties = True
    _doc = None
    _db = None
    _doc_type_attr = 'doc_type'

    def __init__(self, _d=None, **properties):
        self._dynamic_properties = {}
        self._doc = {}

        if _d is not None:
            if not isinstance(_d, dict):
                raise TypeError('_d should be a dict')
            properties.update(_d)

        doc_type = getattr(self, '_doc_type', self.__class__.__name__)
        self._doc[self._doc_type_attr] = doc_type

        for prop in self._properties.values():
            if prop.name in properties:
                value = properties.pop(prop.name)
                if value is None:
                    value = prop.default_value()
            else:
                value = prop.default_value()
            prop.__property_init__(self, value)
            self.__dict__[prop.name] = value

        _dynamic_properties = properties.copy()
        for attr_name, value in _dynamic_properties.iteritems():
            if attr_name not in self._properties \
                    and value is not None:
                if isinstance(value, p.Property):
                    value.__property_config__(self, attr_name)
                    value.__property_init__(self, value.default_value())
                elif isinstance(value, DocumentSchema):
                    from couchdbkit.schema import SchemaProperty
                    value = SchemaProperty(value)
                    value.__property_config__(self, attr_name)
                    value.__property_init__(self, value.default_value())


                setattr(self, attr_name, value)
                # remove the kwargs to speed stuff
                del properties[attr_name]
>>>>>>> c8e58dd5


<<<<<<< HEAD
class DocumentSchema(jsonobject.JsonObject):
=======
    @classmethod
    def properties(cls):
        """ get dict of defined properties """
        return cls._properties.copy()

    def all_properties(self):
        """ get all properties.
        Generally we just need to use keys"""
        all_properties = self._properties.copy()
        all_properties.update(self.dynamic_properties())
        return all_properties

    def to_json(self):
        if self._doc.get(self._doc_type_attr) is None:
            doc_type = getattr(self, '_doc_type', self.__class__.__name__)
            self._doc[self._doc_type_attr] = doc_type
        return self._doc

    #TODO: add a way to maintain custom dynamic properties
    def __setattr__(self, key, value):
        """
        override __setattr__ . If value is in dir, we just use setattr.
        If value is not known (dynamic) we test if type and name of value
        is supported (in ALLOWED_PROPERTY_TYPES, Property instance and not
        start with '_') a,d add it to `_dynamic_properties` dict. If value is
        a list or a dict we use LazyList and LazyDict to maintain in the value.
        """
>>>>>>> c8e58dd5

    __metaclass__ = SchemaProperties

    _validate_required_lazily = True

    @jsonobject.StringProperty
    def doc_type(self):
        return self._doc_type

    @property
    def _doc(self):
        return ProxyDict(self, self._obj)

    @property
    def _dynamic_properties(self):
        from jsonobject.base import get_dynamic_properties
        return get_dynamic_properties(self)

    def dynamic_properties(self):
        return self._dynamic_properties.copy()

    def __delitem__(self, key):
        try:
            super(DocumentSchema, self).__delitem__(key)
        except DeleteNotAllowed:
            self[key] = None

    def __delattr__(self, name):
        try:
            super(DocumentSchema, self).__delattr__(name)
        except DeleteNotAllowed:
            setattr(self, name, None)

<<<<<<< HEAD
    def __getitem__(self, item):
        try:
            return super(DocumentSchema, self).__getitem__(item)
        except KeyError as e:
            raise AttributeError(e)
=======
    @classmethod
    def wrap(cls, data):
        """ wrap `data` dict in object properties """
        instance = cls()
        instance._doc = data
        for prop in instance._properties.values():
            if prop.name in data:
                value = data[prop.name]
                if value is not None:
                    value = prop.to_python(value)
                else:
                    value = prop.default_value()
            else:
                value = prop.default_value()
            prop.__property_init__(instance, value)

        if cls._allow_dynamic_properties:
            for attr_name, value in data.iteritems():
                if attr_name in instance.properties():
                    continue
                if value is None:
                    continue
                elif attr_name.startswith('_'):
                    continue
                elif attr_name == cls._doc_type_attr:
                    continue
                else:
                    value = value_to_python(value)
                    setattr(instance, attr_name, value)
        return instance
    from_json = wrap

    def validate(self, required=True):
        """ validate a document """
        for attr_name, value in self._doc.items():
            if attr_name in self._properties:
                self._properties[attr_name].validate(
                        getattr(self, attr_name), required=required)
        return True

    def clone(self, **kwargs):
        """ clone a document """
        kwargs.update(self._dynamic_properties)
        obj = self.__class__(**kwargs)
        obj._doc = self._doc
        return obj
>>>>>>> c8e58dd5


class DocumentBase(DocumentSchema):

    _id = jsonobject.StringProperty(exclude_if_none=True)
    _rev = jsonobject.StringProperty(exclude_if_none=True)
    _attachments = jsonobject.DictProperty(exclude_if_none=True, default=None)

    _db = None

<<<<<<< HEAD
    # The rest of this class is mostly copied from couchdbkit 0.5.7
=======
    def __init__(self, _d=None, **kwargs):
        _d = _d or {}

        docid = kwargs.pop('_id', _d.pop("_id", ""))
        docrev = kwargs.pop('_rev', _d.pop("_rev", ""))

        super(DocumentBase, self).__init__(_d, **kwargs)

        if docid: self._doc['_id'] = valid_id(docid)
        if docrev: self._doc['_rev'] = docrev
>>>>>>> c8e58dd5

    @classmethod
    def set_db(cls, db):
        """ Set document db"""
        cls._db = db

    @classmethod
    def get_db(cls):
        """ get document db"""
        db = getattr(cls, '_db', None)
        if db is None:
            raise TypeError("doc database required to save document")
        return db

    def save(self, **params):
        """ Save document in database.

        @params db: couchdbkit.core.Database instance
        """
        self.validate()
        db = self.get_db()

        doc = self.to_json()
        db.save_doc(doc, **params)
        if '_id' in doc and '_rev' in doc:
            self._doc.update(doc)
        elif '_id' in doc:
            self._doc.update({'_id': doc['_id']})

    store = save

    @classmethod
    def save_docs(cls, docs, use_uuids=True, all_or_nothing=False):
        """ Save multiple documents in database.

        @params docs: list of couchdbkit.schema.Document instance
        @param use_uuids: add _id in doc who don't have it already set.
        @param all_or_nothing: In the case of a power failure, when the database
        restarts either all the changes will have been saved or none of them.
        However, it does not do conflict checking, so the documents will
        be committed even if this creates conflicts.

        """
        db = cls.get_db()
        docs_to_save= [doc for doc in docs if doc._doc_type == cls._doc_type]
        if not len(docs_to_save) == len(docs):
            raise ValueError("one of your documents does not have the correct type")
        db.bulk_save(docs_to_save, use_uuids=use_uuids, all_or_nothing=all_or_nothing)

    bulk_save = save_docs

    @classmethod
    def get(cls, docid, rev=None, db=None, dynamic_properties=True):
        """ get document with `docid`
        """
        if db is None:
            db = cls.get_db()
        cls._allow_dynamic_properties = dynamic_properties
        return db.get(docid, rev=rev, wrapper=cls.wrap)

    @classmethod
    def get_or_create(cls, docid=None, db=None, dynamic_properties=True, **params):
        """ get  or create document with `docid` """

<<<<<<< HEAD
        if db:
=======
        if db is not None:
>>>>>>> c8e58dd5
            cls.set_db(db)
        cls._allow_dynamic_properties = dynamic_properties
        db = cls.get_db()

        if docid is None:
            obj = cls()
            obj.save(**params)
            return obj

        rev = params.pop('rev', None)

        try:
            return db.get(docid, rev=rev, wrapper=cls.wrap, **params)
        except ResourceNotFound:
            obj = cls()
            obj._id = docid
            obj.save(**params)
            return obj

    new_document = property(lambda self: self._doc.get('_rev') is None)

    def delete(self):
        """ Delete document from the database.
        @params db: couchdbkit.core.Database instance
        """
        if self.new_document:
            raise TypeError("the document is not saved")

        db = self.get_db()

        # delete doc
        db.delete_doc(self._id)

        # reinit document
        del self._doc['_id']
        del self._doc['_rev']

class AttachmentMixin(object):
    """
    mixin to manage doc attachments.

    """

    def put_attachment(self, content, name=None, content_type=None,
                content_length=None):
        """ Add attachement to a document.

        @param content: string or :obj:`File` object.
        @param name: name or attachment (file name).
        @param content_type: string, mimetype of attachment.
        If you don't set it, it will be autodetected.
        @param content_lenght: int, size of attachment.

        @return: bool, True if everything was ok.
        """
        db = self.get_db()
        return db.put_attachment(self._doc, content, name=name,
            content_type=content_type, content_length=content_length)

    def delete_attachment(self, name):
        """ delete document attachment

        @param name: name of attachment

        @return: dict, with member ok set to True if delete was ok.
        """

        db = self.get_db()
        result = db.delete_attachment(self._doc, name)
        try:
            self._doc['_attachments'].pop(name)
        except KeyError:
            pass
        return result

    def fetch_attachment(self, name, stream=False):
        """ get attachment in a adocument

        @param name: name of attachment default: default result
        @param stream: boolean, response return a ResponseStream object
        @param stream_size: int, size in bytes of response stream block

        @return: str or unicode, attachment
        """
        db = self.get_db()
        return db.fetch_attachment(self._doc, name, stream=stream)


class QueryMixin(object):
    """ Mixin that add query methods """

    @classmethod
    def view(cls, view_name, wrapper=None, dynamic_properties=None,
    wrap_doc=True, classes=None, **params):
        """ Get documents associated view a view.
        Results of view are automatically wrapped
        to Document object.

        @params view_name: str, name of view
        @params wrapper: override default wrapper by your own
        @dynamic_properties: do we handle properties which aren't in
        the schema ? Default is True.
        @wrap_doc: If True, if a doc is present in the row it will be
        used for wrapping. Default is True.
        @params params:  params of view

        @return: :class:`simplecouchdb.core.ViewResults` instance. All
        results are wrapped to current document instance.
        """
        db = cls.get_db()

        if not classes and not wrapper:
            classes = cls

        return db.view(view_name,
            dynamic_properties=dynamic_properties, wrap_doc=wrap_doc,
            wrapper=wrapper, schema=classes, **params)

    @classmethod
    def temp_view(cls, design, wrapper=None, dynamic_properties=None,
    wrap_doc=True, classes=None, **params):
        """ Slow view. Like in view method,
        results are automatically wrapped to
        Document object.

        @params design: design object, See `simplecouchd.client.Database`
        @dynamic_properties: do we handle properties which aren't in
            the schema ?
        @wrap_doc: If True, if a doc is present in the row it will be
            used for wrapping. Default is True.
        @params params:  params of view

        @return: Like view, return a :class:`simplecouchdb.core.ViewResults`
        instance. All results are wrapped to current document instance.
        """
        db = cls.get_db()
        return db.temp_view(design,
            dynamic_properties=dynamic_properties, wrap_doc=wrap_doc,
            wrapper=wrapper, schema=classes or cls, **params)

class Document(DocumentBase, QueryMixin, AttachmentMixin):
    """
    Full featured document object implementing the following :

    :class:`QueryMixin` for view & temp_view that wrap results to this object
    :class `AttachmentMixin` for attachments function
    """

class StaticDocument(Document):
    """
    Shorthand for a document that disallow dynamic properties.
    """
    _allow_dynamic_properties = False<|MERGE_RESOLUTION|>--- conflicted
+++ resolved
@@ -8,20 +8,16 @@
 """
 import copy
 
-<<<<<<< HEAD
 import jsonobject
 from jsonobject.exceptions import DeleteNotAllowed
 from couchdbkit.utils import ProxyDict
 from ..exceptions import ResourceNotFound, ReservedWordError
-=======
-
 from . import properties as p
 from .properties import value_to_python, \
 convert_property, MAP_TYPES_PROPERTIES, ALLOWED_PROPERTY_TYPES, \
 LazyDict, LazyList
 from ..exceptions import DuplicatePropertyError, ResourceNotFound, \
 ReservedWordError
->>>>>>> c8e58dd5
 
 
 __all__ = ['ReservedWordError', 'ALLOWED_PROPERTY_TYPES', 'DocumentSchema',
@@ -45,7 +41,6 @@
     raise TypeError('id "%s" is invalid' % value)
 
 
-<<<<<<< HEAD
 class SchemaProperties(jsonobject.JsonObjectMeta):
     def __new__(mcs, name, bases, dct):
         if isinstance(dct.get('doc_type'), basestring):
@@ -55,90 +50,14 @@
         cls = super(SchemaProperties, mcs).__new__(mcs, name, bases, dct)
         cls._doc_type = doc_type
         return cls
-=======
-    _dynamic_properties = None
-    _allow_dynamic_properties = True
-    _doc = None
-    _db = None
+
+
+class DocumentSchema(jsonobject.JsonObject):
+
+    __metaclass__ = SchemaProperties
+
+    _validate_required_lazily = True
     _doc_type_attr = 'doc_type'
-
-    def __init__(self, _d=None, **properties):
-        self._dynamic_properties = {}
-        self._doc = {}
-
-        if _d is not None:
-            if not isinstance(_d, dict):
-                raise TypeError('_d should be a dict')
-            properties.update(_d)
-
-        doc_type = getattr(self, '_doc_type', self.__class__.__name__)
-        self._doc[self._doc_type_attr] = doc_type
-
-        for prop in self._properties.values():
-            if prop.name in properties:
-                value = properties.pop(prop.name)
-                if value is None:
-                    value = prop.default_value()
-            else:
-                value = prop.default_value()
-            prop.__property_init__(self, value)
-            self.__dict__[prop.name] = value
-
-        _dynamic_properties = properties.copy()
-        for attr_name, value in _dynamic_properties.iteritems():
-            if attr_name not in self._properties \
-                    and value is not None:
-                if isinstance(value, p.Property):
-                    value.__property_config__(self, attr_name)
-                    value.__property_init__(self, value.default_value())
-                elif isinstance(value, DocumentSchema):
-                    from couchdbkit.schema import SchemaProperty
-                    value = SchemaProperty(value)
-                    value.__property_config__(self, attr_name)
-                    value.__property_init__(self, value.default_value())
-
-
-                setattr(self, attr_name, value)
-                # remove the kwargs to speed stuff
-                del properties[attr_name]
->>>>>>> c8e58dd5
-
-
-<<<<<<< HEAD
-class DocumentSchema(jsonobject.JsonObject):
-=======
-    @classmethod
-    def properties(cls):
-        """ get dict of defined properties """
-        return cls._properties.copy()
-
-    def all_properties(self):
-        """ get all properties.
-        Generally we just need to use keys"""
-        all_properties = self._properties.copy()
-        all_properties.update(self.dynamic_properties())
-        return all_properties
-
-    def to_json(self):
-        if self._doc.get(self._doc_type_attr) is None:
-            doc_type = getattr(self, '_doc_type', self.__class__.__name__)
-            self._doc[self._doc_type_attr] = doc_type
-        return self._doc
-
-    #TODO: add a way to maintain custom dynamic properties
-    def __setattr__(self, key, value):
-        """
-        override __setattr__ . If value is in dir, we just use setattr.
-        If value is not known (dynamic) we test if type and name of value
-        is supported (in ALLOWED_PROPERTY_TYPES, Property instance and not
-        start with '_') a,d add it to `_dynamic_properties` dict. If value is
-        a list or a dict we use LazyList and LazyDict to maintain in the value.
-        """
->>>>>>> c8e58dd5
-
-    __metaclass__ = SchemaProperties
-
-    _validate_required_lazily = True
 
     @jsonobject.StringProperty
     def doc_type(self):
@@ -168,60 +87,11 @@
         except DeleteNotAllowed:
             setattr(self, name, None)
 
-<<<<<<< HEAD
     def __getitem__(self, item):
         try:
             return super(DocumentSchema, self).__getitem__(item)
         except KeyError as e:
             raise AttributeError(e)
-=======
-    @classmethod
-    def wrap(cls, data):
-        """ wrap `data` dict in object properties """
-        instance = cls()
-        instance._doc = data
-        for prop in instance._properties.values():
-            if prop.name in data:
-                value = data[prop.name]
-                if value is not None:
-                    value = prop.to_python(value)
-                else:
-                    value = prop.default_value()
-            else:
-                value = prop.default_value()
-            prop.__property_init__(instance, value)
-
-        if cls._allow_dynamic_properties:
-            for attr_name, value in data.iteritems():
-                if attr_name in instance.properties():
-                    continue
-                if value is None:
-                    continue
-                elif attr_name.startswith('_'):
-                    continue
-                elif attr_name == cls._doc_type_attr:
-                    continue
-                else:
-                    value = value_to_python(value)
-                    setattr(instance, attr_name, value)
-        return instance
-    from_json = wrap
-
-    def validate(self, required=True):
-        """ validate a document """
-        for attr_name, value in self._doc.items():
-            if attr_name in self._properties:
-                self._properties[attr_name].validate(
-                        getattr(self, attr_name), required=required)
-        return True
-
-    def clone(self, **kwargs):
-        """ clone a document """
-        kwargs.update(self._dynamic_properties)
-        obj = self.__class__(**kwargs)
-        obj._doc = self._doc
-        return obj
->>>>>>> c8e58dd5
 
 
 class DocumentBase(DocumentSchema):
@@ -232,20 +102,7 @@
 
     _db = None
 
-<<<<<<< HEAD
     # The rest of this class is mostly copied from couchdbkit 0.5.7
-=======
-    def __init__(self, _d=None, **kwargs):
-        _d = _d or {}
-
-        docid = kwargs.pop('_id', _d.pop("_id", ""))
-        docrev = kwargs.pop('_rev', _d.pop("_rev", ""))
-
-        super(DocumentBase, self).__init__(_d, **kwargs)
-
-        if docid: self._doc['_id'] = valid_id(docid)
-        if docrev: self._doc['_rev'] = docrev
->>>>>>> c8e58dd5
 
     @classmethod
     def set_db(cls, db):
@@ -310,11 +167,7 @@
     def get_or_create(cls, docid=None, db=None, dynamic_properties=True, **params):
         """ get  or create document with `docid` """
 
-<<<<<<< HEAD
-        if db:
-=======
         if db is not None:
->>>>>>> c8e58dd5
             cls.set_db(db)
         cls._allow_dynamic_properties = dynamic_properties
         db = cls.get_db()
