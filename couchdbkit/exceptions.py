--- conflicted
+++ resolved
@@ -6,12 +6,8 @@
 """
 All exceptions used in couchdbkit.
 """
-<<<<<<< HEAD
 from restkit.errors import ResourceError
 import jsonobject.exceptions
-=======
-from restkit.errors import ResourceError, RequestFailed
->>>>>>> c8e58dd5
 
 class InvalidAttachment(Exception):
     """ raised when an attachment is invalid """
